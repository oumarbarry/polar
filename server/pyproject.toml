--- conflicted
+++ resolved
@@ -36,9 +36,7 @@
 nest-asyncio = "^1.5.6"
 sqlalchemy-utils = "^0.40.0"
 ruff = "^0.0.253"
-<<<<<<< HEAD
 pytest-asyncio = "^0.20.3"
-=======
 taskipy = "^1.10.3"
 
 [tool.taskipy.tasks]
@@ -51,7 +49,6 @@
 db_migrate = { cmd = "python -m scripts.db upgrade", help = "run alembic upgrade" }
 db_recreate = { cmd = "python -m scripts.db recreate", help = "drop and recreate database" }
 clean = { cmd = "find * -name '*.pyc' -delete && find * -name '__pycache__' -delete", help = "clean up .pyc and __pycache__" }
->>>>>>> 7676516f
 
 [tool.ruff]
 target-version = "py311"
